package engineio

import (
	"bytes"
	"crypto/md5"
	"encoding/base64"
	"fmt"
	"github.com/googollee/go-engine.io/polling"
	"github.com/googollee/go-engine.io/websocket"
	"net/http"
	"sync/atomic"
	"time"
)

type config struct {
	PingTimeout   time.Duration
	PingInterval  time.Duration
	MaxConnection int
	AllowRequest  func(*http.Request) error
	AllowUpgrades bool
	Cookie        string
	NewId         func(r *http.Request) string
}

// Server is the server of engine.io.
type Server struct {
	config            config
	socketChan        chan Conn
	serverSessions    *serverSessions
	creaters          transportCreaters
	currentConnection int32
}

// NewServer returns the server suppported given transports. If transports is nil, server will use ["polling", "websocket"] as default.
func NewServer(transports []string) (*Server, error) {
	if transports == nil {
		transports = []string{"polling", "websocket"}
	}
	creaters := make(transportCreaters)
	for _, t := range transports {
		switch t {
		case "polling":
			creaters[t] = polling.Creater
		case "websocket":
			creaters[t] = websocket.Creater
		default:
			return nil, InvalidError
		}
	}
	return &Server{
		config: config{
			PingTimeout:   60000 * time.Millisecond,
			PingInterval:  25000 * time.Millisecond,
			MaxConnection: 1000,
			AllowRequest:  func(*http.Request) error { return nil },
			AllowUpgrades: true,
			Cookie:        "io",
			NewId:  nil,
		},
		socketChan:     make(chan Conn),
		serverSessions: newServerSessions(),
		creaters:       creaters,
	}, nil
}

// SetPingTimeout sets the timeout of ping. When time out, server will close connection. Default is 60s.
func (s *Server) SetPingTimeout(t time.Duration) {
	s.config.PingTimeout = t
}

// SetPingInterval sets the interval of ping. Default is 25s.
func (s *Server) SetPingInterval(t time.Duration) {
	s.config.PingInterval = t
}

// SetMaxConnection sets the max connetion. Default is 1000.
func (s *Server) SetMaxConnection(n int) {
	s.config.MaxConnection = n
}

// SetAllowRequest sets the middleware function when establish connection. If it return non-nil, connection won't be established. Default will allow all request.
func (s *Server) SetAllowRequest(f func(*http.Request) error) {
	s.config.AllowRequest = f
}

// SetAllowUpgrades sets whether server allows transport upgrade. Default is true.
func (s *Server) SetAllowUpgrades(allow bool) {
	s.config.AllowUpgrades = allow
}

// SetCookie sets the name of cookie which used by engine.io. Default is "io".
func (s *Server) SetCookie(prefix string) {
	s.config.Cookie = prefix
}

// SetNewId sets the callback func to generate new connection id. By default, id is generated from remote addr + current time stamp
func (s *Server) SetNewId(f func(*http.Request) string) {
	s.config.NewId = f
}

// ServeHTTP handles http request.
func (s *Server) ServeHTTP(w http.ResponseWriter, r *http.Request) {
	defer r.Body.Close()

	cookies := r.Cookies()
	sid := r.URL.Query().Get("sid")
	conn := s.serverSessions.Get(sid)
	if conn == nil {
		if sid != "" {
			http.Error(w, "invalid sid", http.StatusBadRequest)
			return
		}

		if err := s.config.AllowRequest(r); err != nil {
			http.Error(w, err.Error(), http.StatusBadRequest)
			return
		}

<<<<<<< HEAD
		n := atomic.AddInt32(&s.currentConnection, 1)
		if int(n) > s.config.MaxConnection {
			http.Error(w, "too many connections", http.StatusServiceUnavailable)
			return
		}

		sid = s.newId(r)
=======
		if s.config.NewId != nil {
			sid = s.config.NewId(r)
		} else {
			sid = s.newId(r)
		}
>>>>>>> c040b4f5
		var err error
		conn, err = newServerConn(sid, w, r, s)
		if err != nil {
			http.Error(w, err.Error(), http.StatusBadRequest)
			return
		}

		s.serverSessions.Set(sid, conn)
		cookies = append(cookies, &http.Cookie{
			Name:  s.config.Cookie,
			Value: sid,
		})

		s.socketChan <- conn
	}
	for _, c := range cookies {
		w.Header().Set("Set-Cookie", c.String())
	}
	conn.ServeHTTP(w, r)
}

// Accept returns Conn when client connect to server.
func (s *Server) Accept() (Conn, error) {
	return <-s.socketChan, nil
}

func (s *Server) configure() config {
	return s.config
}

func (s *Server) transports() transportCreaters {
	return s.creaters
}

func (s *Server) onClose(id string) {
	s.serverSessions.Remove(id)
	atomic.AddInt32(&s.currentConnection, -1)
}

func (s *Server) newId(r *http.Request) string {
	hash := fmt.Sprintf("%s %s", r.RemoteAddr, time.Now())
	buf := bytes.NewBuffer(nil)
	sum := md5.Sum([]byte(hash))
	encoder := base64.NewEncoder(base64.URLEncoding, buf)
	encoder.Write(sum[:])
	encoder.Close()
	return buf.String()[:20]
}<|MERGE_RESOLUTION|>--- conflicted
+++ resolved
@@ -55,7 +55,7 @@
 			AllowRequest:  func(*http.Request) error { return nil },
 			AllowUpgrades: true,
 			Cookie:        "io",
-			NewId:  nil,
+			NewId:         newId,
 		},
 		socketChan:     make(chan Conn),
 		serverSessions: newServerSessions(),
@@ -116,21 +116,14 @@
 			return
 		}
 
-<<<<<<< HEAD
 		n := atomic.AddInt32(&s.currentConnection, 1)
 		if int(n) > s.config.MaxConnection {
 			http.Error(w, "too many connections", http.StatusServiceUnavailable)
 			return
 		}
 
-		sid = s.newId(r)
-=======
-		if s.config.NewId != nil {
-			sid = s.config.NewId(r)
-		} else {
-			sid = s.newId(r)
-		}
->>>>>>> c040b4f5
+		sid = s.config.NewId(r)
+
 		var err error
 		conn, err = newServerConn(sid, w, r, s)
 		if err != nil {
@@ -170,7 +163,7 @@
 	atomic.AddInt32(&s.currentConnection, -1)
 }
 
-func (s *Server) newId(r *http.Request) string {
+func newId(r *http.Request) string {
 	hash := fmt.Sprintf("%s %s", r.RemoteAddr, time.Now())
 	buf := bytes.NewBuffer(nil)
 	sum := md5.Sum([]byte(hash))
