--- conflicted
+++ resolved
@@ -142,7 +142,6 @@
 })
 ```
 
-<<<<<<< HEAD
 ##### Cautch Disconnected reason
 
 * Server-side
@@ -161,7 +160,7 @@
 |------------|-------------|------------|
 | client namespace disconnect | Client Side | Got disconnect packet from client |
 
-=======
+
 ## Community
 
 Telegram chat: [@go_socketio](https://t.me/go_socketio)
@@ -171,7 +170,6 @@
 
 This project exists thanks to all the people who contribute. [[Contribute](CONTRIBUTING.md)].
 <a href="https://github.com/googollee/go-socket.io/graphs/contributors">
->>>>>>> be0f270c
 
 ## License
 
